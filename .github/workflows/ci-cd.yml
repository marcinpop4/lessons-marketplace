--- conflicted
+++ resolved
@@ -47,14 +47,7 @@
           pnpm docker:clean
 
       - name: Deploy components
-<<<<<<< HEAD
-        run: |
-          export profile=ci
-          docker compose -f docker/docker-compose.yml build --no-cache
-          pnpm docker:deploy
-=======
         run: export profile=ci && pnpm docker:deploy:rebuild
->>>>>>> c7323493
 
       - name: Run tests
         run: export profile=ci && pnpm docker:test:rebuild